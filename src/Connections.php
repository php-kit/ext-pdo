<?php
namespace PhpKit\ExtPDO;

class Connections implements Interfaces\ConnectionsInterface
{
  /**
   * @var string Determines which class will be instantiated when creating connections from environment variables.
   */
  protected $connectionClass = Connection::class;
  /**
   * @var Connection[]
   */
  protected $connections = [];
  /**
   * @var callable[]
   */
  protected $factories = [];

  function exists ($name = 'default')
  {
    if (isset ($this->connections[$name]) || isset ($this->factories[$name]))
      return true;
    $prefix_ = $name && $name != 'default' ? $name . '_' : '';
    return env ($prefix_ . 'DB_DRIVER') !== '';
  }

  function get ($name = 'default')
  {
    $con = get ($this->connections, $name);
<<<<<<< HEAD
    if (!$con) {
      if ($factory = get ($this->factories, $name))
        $con = $this->connections[$name] = $factory ();
      else {
        /** @var Connection $class */
        $class = $this->connectionClass;
        if ($con = $class::getFromEnviroment ($name))
          $this->connections[$name] = $con;
      }
    }
    return $con;
=======
    if ($con)
      return $con;

    if ($factory = get ($this->factories, $name)) {
      return $this->connections[$name] = $factory ($this->connectionClass);
    }

    $conClass = $this->connectionClass;
    return $this->connections[$name] = $conClass::getFromEnviroment ($name);
>>>>>>> 932b48c4
  }

  function register ($name, callable $factory)
  {
    $this->factories[$name] = $factory;
    return $this;
  }

  function set ($name, Connection $con)
  {
    $this->connections[$name] = $con;
    return $this;
  }

  function setConnectionClass ($class)
  {
    $this->connectionClass = $class;
  }

}<|MERGE_RESOLUTION|>--- conflicted
+++ resolved
@@ -27,7 +27,6 @@
   function get ($name = 'default')
   {
     $con = get ($this->connections, $name);
-<<<<<<< HEAD
     if (!$con) {
       if ($factory = get ($this->factories, $name))
         $con = $this->connections[$name] = $factory ();
@@ -39,17 +38,6 @@
       }
     }
     return $con;
-=======
-    if ($con)
-      return $con;
-
-    if ($factory = get ($this->factories, $name)) {
-      return $this->connections[$name] = $factory ($this->connectionClass);
-    }
-
-    $conClass = $this->connectionClass;
-    return $this->connections[$name] = $conClass::getFromEnviroment ($name);
->>>>>>> 932b48c4
   }
 
   function register ($name, callable $factory)
